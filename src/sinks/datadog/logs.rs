--- conflicted
+++ resolved
@@ -1,11 +1,8 @@
 use crate::{
     config::{log_schema, DataType, GenerateConfig, SinkConfig, SinkContext, SinkDescription},
-<<<<<<< HEAD
-    event::{Event, Lookup, LookupBuf},
-=======
     event::Event,
     http::HttpClient,
->>>>>>> fae73712
+    event::{Event, Lookup, LookupBuf},
     sinks::{
         util::{
             batch::{Batch, BatchError},
