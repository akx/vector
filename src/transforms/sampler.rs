--- conflicted
+++ resolved
@@ -1,12 +1,7 @@
 use crate::{
-<<<<<<< HEAD
-    config::{log_schema, DataType, GenerateConfig, TransformConfig, TransformDescription},
-    event::{Event, LookupBuf},
-=======
     conditions::{CheckFieldsConfig, Condition, ConditionConfig},
     config::{DataType, GenerateConfig, TransformConfig, TransformDescription},
-    event::Event,
->>>>>>> 106b2507
+    event::{Event, LookupBuf},
     internal_events::{SamplerEventDiscarded, SamplerEventProcessed},
     transforms::{FunctionTransform, Transform},
 };
@@ -16,14 +11,8 @@
 #[serde(deny_unknown_fields)]
 pub struct SamplerConfig {
     pub rate: u64,
-<<<<<<< HEAD
     pub key_field: Option<LookupBuf>,
-    #[serde(default)]
-    pub pass_list: Vec<String>,
-=======
-    pub key_field: Option<String>,
     pub exclude: Option<CheckFieldsConfig>,
->>>>>>> 106b2507
 }
 
 inventory::submit! {
@@ -71,23 +60,13 @@
 #[derive(Clone)]
 pub struct Sampler {
     rate: u64,
-<<<<<<< HEAD
-    key_field: LookupBuf,
-    pass_list: RegexSet,
-}
-
-impl Sampler {
-    pub fn new(rate: u64, key_field: Option<LookupBuf>, pass_list: RegexSet) -> Self {
-        let key_field = key_field.unwrap_or_else(|| log_schema().message_key().clone());
-=======
-    key_field: Option<String>,
+    key_field: Option<LookupBuf>,
     exclude: Option<Box<dyn Condition>>,
     count: u64,
 }
 
 impl Sampler {
-    pub fn new(rate: u64, key_field: Option<String>, exclude: Option<Box<dyn Condition>>) -> Self {
->>>>>>> 106b2507
+    pub fn new(rate: u64, key_field: Option<LookupBuf>, exclude: Option<Box<dyn Condition>>) -> Self {
         Self {
             rate,
             key_field,
@@ -125,14 +104,8 @@
         if num % self.rate == 0 {
             event
                 .as_mut_log()
-<<<<<<< HEAD
                 .insert(LookupBuf::from("sample_rate"), self.rate.to_string());
-
-            output.push(event)
-=======
-                .insert("sample_rate", self.rate.to_string());
             output.push(event);
->>>>>>> 106b2507
         } else {
             emit!(SamplerEventDiscarded);
         }
@@ -143,11 +116,7 @@
 mod tests {
     use super::*;
     use crate::{
-<<<<<<< HEAD
-        event::{Event, Lookup},
-=======
-        conditions::check_fields::CheckFieldsPredicateArg, config::log_schema, event::Event,
->>>>>>> 106b2507
+        conditions::check_fields::CheckFieldsPredicateArg, config::log_schema, event::{Event, Lookup},
         test_util::random_lines,
     };
     use approx::assert_relative_eq;
@@ -260,39 +229,6 @@
 
     #[test]
     fn sampler_adds_sampling_rate_to_event() {
-<<<<<<< HEAD
-        let events = random_events(10000);
-        let mut sampler = Sampler::new(10, None, RegexSet::new(&["na"]).unwrap());
-        let passing = events
-            .into_iter()
-            .filter(|s| {
-                !s.as_log()[log_schema().message_key()]
-                    .to_string_lossy()
-                    .contains("na")
-            })
-            .find_map(|event| sampler.transform_one(event))
-            .unwrap();
-        assert_eq!(passing.as_log()[Lookup::from("sample_rate")], "10".into());
-
-        let events = random_events(10000);
-        let mut sampler = Sampler::new(25, None, RegexSet::new(&["na"]).unwrap());
-        let passing = events
-            .into_iter()
-            .filter(|s| {
-                !s.as_log()[log_schema().message_key()]
-                    .to_string_lossy()
-                    .contains("na")
-            })
-            .find_map(|event| sampler.transform_one(event))
-            .unwrap();
-        assert_eq!(passing.as_log()[Lookup::from("sample_rate")], "25".into());
-
-        // If the event passed the regex check, don't include the sampling rate
-        let mut sampler = Sampler::new(25, None, RegexSet::new(&["na"]).unwrap());
-        let event = Event::from("nananana");
-        let passing = sampler.transform_one(event).unwrap();
-        assert!(passing.as_log().get(Lookup::from("sample_rate")).is_none());
-=======
         for key_field in &[None, Some(log_schema().message_key().into())] {
             let events = random_events(10000);
             let mut sampler = Sampler::new(10, key_field.clone(), Some(condition_contains("na")));
@@ -305,7 +241,7 @@
                 })
                 .find_map(|event| sampler.transform_one(event))
                 .unwrap();
-            assert_eq!(passing.as_log()["sample_rate"], "10".into());
+            assert_eq!(passing.as_log()[Lookup::from("sample_rate")], "10".into());
 
             let events = random_events(10000);
             let mut sampler = Sampler::new(25, key_field.clone(), Some(condition_contains("na")));
@@ -318,15 +254,14 @@
                 })
                 .find_map(|event| sampler.transform_one(event))
                 .unwrap();
-            assert_eq!(passing.as_log()["sample_rate"], "25".into());
+            assert_eq!(passing.as_log()[Lookup::from("sample_rate")], "25".into());
 
             // If the event passed the regex check, don't include the sampling rate
             let mut sampler = Sampler::new(25, key_field.clone(), Some(condition_contains("na")));
             let event = Event::from("nananana");
             let passing = sampler.transform_one(event).unwrap();
-            assert!(passing.as_log().get("sample_rate").is_none());
-        }
->>>>>>> 106b2507
+            assert!(passing.as_log().get(Lookup::from("sample_rate")).is_none());
+        }
     }
 
     fn random_events(n: usize) -> Vec<Event> {
