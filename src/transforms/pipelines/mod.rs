--- conflicted
+++ resolved
@@ -247,13 +247,8 @@
         Input::all()
     }
 
-<<<<<<< HEAD
     fn outputs(&self, _: &schema::Definition) -> Vec<Output> {
-        vec![Output::default(DataType::Any)]
-=======
-    fn outputs(&self) -> Vec<Output> {
         vec![Output::default(DataType::all())]
->>>>>>> 1966b1a1
     }
 
     fn transform_type(&self) -> &'static str {
