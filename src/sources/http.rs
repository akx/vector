use crate::{
    config::{
        log_schema, DataType, GenerateConfig, GlobalOptions, Resource, SourceConfig,
        SourceDescription,
    },
    event::{Event, LogEvent, LookupBuf, Value},
    log_event,
    shutdown::ShutdownSignal,
    sources::util::{
        add_query_parameters, decode_body, Encoding, ErrorMessage, HttpSource, HttpSourceAuthConfig,
    },
    tls::TlsConfig,
    Pipeline,
};
<<<<<<< HEAD
use bytes::{Bytes, BytesMut};
use codec::BytesDelimitedCodec;
=======
use bytes::Bytes;
>>>>>>> 302b79af
use serde::{Deserialize, Serialize};
use std::{collections::HashMap, net::SocketAddr};

use warp::http::{HeaderMap, HeaderValue};

#[derive(Deserialize, Serialize, Debug, Clone)]
pub struct SimpleHttpConfig {
    address: SocketAddr,
    #[serde(default)]
    encoding: Encoding,
    #[serde(default)]
    headers: Vec<String>,
    #[serde(default)]
    query_parameters: Vec<String>,
    tls: Option<TlsConfig>,
    auth: Option<HttpSourceAuthConfig>,
    #[serde(default = "crate::serde::default_true")]
    strict_path: bool,
    #[serde(default = "default_path")]
    path: String,
    #[serde(default = "default_path_key")]
    path_key: String,
}

inventory::submit! {
    SourceDescription::new::<SimpleHttpConfig>("http")
}

impl GenerateConfig for SimpleHttpConfig {
    fn generate_config() -> toml::Value {
        toml::Value::try_from(Self {
            address: "0.0.0.0:8080".parse().unwrap(),
            encoding: Default::default(),
            headers: Vec::new(),
            query_parameters: Vec::new(),
            tls: None,
            auth: None,
            path_key: "path".to_string(),
            path: "/".to_string(),
            strict_path: true,
        })
        .unwrap()
    }
}

pub fn default_path() -> String {
    "/".to_string()
}

pub fn default_path_key() -> String {
    "path".to_string()
}

#[derive(Clone)]
struct SimpleHttpSource {
    encoding: Encoding,
    headers: Vec<String>,
    query_parameters: Vec<String>,
    path_key: String,
}

impl HttpSource for SimpleHttpSource {
    fn build_event(
        &self,
        body: Bytes,
        header_map: HeaderMap,
        query_parameters: HashMap<String, String>,
        request_path: &str,
    ) -> Result<Vec<Event>, ErrorMessage> {
        decode_body(body, self.encoding)
            .map(|events| add_headers(events, &self.headers, header_map))
            .map(|events| add_query_parameters(events, &self.query_parameters, query_parameters))
            .map(|events| add_path(events, self.path_key.as_str(), request_path))
            .map(|mut events| {
                for event in events.iter_mut() {
                    event
                        .as_mut_log()
                        .insert(log_schema().source_type_key().clone(), Bytes::from("http"));
                }
                events
            })
    }
}

#[async_trait::async_trait]
#[typetag::serde(name = "http")]
impl SourceConfig for SimpleHttpConfig {
    async fn build(
        &self,
        _: &str,
        _: &GlobalOptions,
        shutdown: ShutdownSignal,
        out: Pipeline,
    ) -> crate::Result<super::Source> {
        let source = SimpleHttpSource {
            encoding: self.encoding,
            headers: self.headers.clone(),
            query_parameters: self.query_parameters.clone(),
            path_key: self.path_key.clone(),
        };
        source.run(
            self.address,
            &self.path.as_str(),
            self.strict_path,
            &self.tls,
            &self.auth,
            out,
            shutdown,
        )
    }

    fn output_type(&self) -> DataType {
        DataType::Log
    }

    fn source_type(&self) -> &'static str {
        "http"
    }

    fn resources(&self) -> Vec<Resource> {
        vec![Resource::tcp(self.address)]
    }
}

fn add_path(mut events: Vec<Event>, key: &str, path: &str) -> Vec<Event> {
    for event in events.iter_mut() {
        event
            .as_mut_log()
            .insert(key, Value::from(path.to_string()));
    }

    events
}

fn add_headers(
    mut events: Vec<Event>,
    headers_config: &[String],
    headers: HeaderMap,
) -> Vec<Event> {
    for header_name in headers_config {
        let value = headers.get(header_name).map(HeaderValue::as_bytes);

        for event in events.iter_mut() {
            event.as_mut_log().insert(
                LookupBuf::from(header_name.clone()),
                Value::from(value.map(Bytes::copy_from_slice)),
            );
        }
    }

    events
}

<<<<<<< HEAD
fn body_to_lines(buf: Bytes) -> impl Iterator<Item = Result<Bytes, ErrorMessage>> {
    let mut body = BytesMut::new();
    body.extend_from_slice(&buf);

    let mut decoder = BytesDelimitedCodec::new(b'\n');
    std::iter::from_fn(move || {
        match decoder.decode_eof(&mut body) {
            Err(error) => Some(Err(ErrorMessage::new(
                StatusCode::BAD_REQUEST,
                format!("Bad request: {}", error),
            ))),
            Ok(Some(b)) => Some(Ok(b)),
            Ok(None) => None, // actually done
        }
    })
    .filter(|s| match s {
        // filter empty lines
        Ok(b) => !b.is_empty(),
        _ => true,
    })
}

// A handy helper to let you decode an array, or a single thing.
#[derive(Serialize, Deserialize)]
#[serde(untagged)]
enum ArrayOrNot<T> {
    Not(T),
    Array(Vec<T>),
}

fn decode_body(body: Bytes, enc: Encoding) -> Result<Vec<Event>, ErrorMessage> {
    let annotater = |mut event: LogEvent| {
        event.insert(log_schema().timestamp_key().clone(), chrono::Utc::now());
        event
    };
    let converter = |event: LogEvent| Event::Log(event);
    match enc {
        Encoding::Text => body_to_lines(body)
            .map(|r| {
                Ok(log_event! {
                    crate::config::log_schema().message_key().clone() => r?,
                    crate::config::log_schema().timestamp_key().clone() => chrono::Utc::now(),
                })
            })
            .collect::<Result<_, _>>(),
        Encoding::Ndjson => body_to_lines(body)
            .map(|j| {
                serde_json::from_slice::<LogEvent>(&j?)
                    .map(annotater)
                    .map(converter)
                    .map_err(|error| json_error(format!("Error parsing Ndjson: {:?}", error)))
            })
            .collect::<Result<Vec<_>, _>>(),
        Encoding::Json => serde_json::from_slice::<ArrayOrNot<LogEvent>>(&body)
            .map(|array_or_not| match array_or_not {
                ArrayOrNot::Array(vec) => vec.into_iter().map(annotater).map(converter).collect(),
                ArrayOrNot::Not(item) => vec![converter(annotater(item))],
            })
            .map_err(|error| json_error(format!("Error parsing Json: {:?}", error))),
    }
}

fn json_error(s: String) -> ErrorMessage {
    ErrorMessage::new(StatusCode::BAD_REQUEST, format!("Bad JSON: {}", s))
}

=======
>>>>>>> 302b79af
#[cfg(test)]
mod tests {
    use super::{Encoding, SimpleHttpConfig};

    use crate::shutdown::ShutdownSignal;
    use crate::{
        config::{log_schema, GlobalOptions, SourceConfig},
        event::{Event, Lookup, Value},
        test_util::{collect_n, next_addr, trace_init, wait_for_tcp},
        Pipeline,
    };
    use flate2::{
        write::{DeflateEncoder, GzEncoder},
        Compression,
    };
    use http::HeaderMap;
    use pretty_assertions::assert_eq;
    use std::collections::BTreeMap;
    use std::io::Write;
    use std::{convert::TryInto, net::SocketAddr};
    use tokio::sync::mpsc;

    #[test]
    fn generate_config() {
        crate::test_util::test_generate_config::<SimpleHttpConfig>();
    }

    async fn source(
        encoding: Encoding,
        headers: Vec<String>,
        query_parameters: Vec<String>,
        path_key: &str,
        path: &str,
        strict_path: bool,
    ) -> (mpsc::Receiver<Event>, SocketAddr) {
        let (sender, recv) = Pipeline::new_test();
        let address = next_addr();
        let path = path.to_owned();
        let path_key = path_key.to_owned();
        tokio::spawn(async move {
            SimpleHttpConfig {
                address,
                encoding,
                headers,
                query_parameters,
                tls: None,
                auth: None,
                strict_path,
                path_key,
                path,
            }
            .build(
                "default",
                &GlobalOptions::default(),
                ShutdownSignal::noop(),
                sender,
            )
            .await
            .unwrap()
            .await
            .unwrap();
        });
        wait_for_tcp(address).await;
        (recv, address)
    }

    async fn send(address: SocketAddr, body: &str) -> u16 {
        reqwest::Client::new()
            .post(&format!("http://{}/", address))
            .body(body.to_owned())
            .send()
            .await
            .unwrap()
            .status()
            .as_u16()
    }

    async fn send_with_headers(address: SocketAddr, body: &str, headers: HeaderMap) -> u16 {
        reqwest::Client::new()
            .post(&format!("http://{}/", address))
            .headers(headers)
            .body(body.to_owned())
            .send()
            .await
            .unwrap()
            .status()
            .as_u16()
    }

    async fn send_with_query(address: SocketAddr, body: &str, query: &str) -> u16 {
        reqwest::Client::new()
            .post(&format!("http://{}?{}", address, query))
            .body(body.to_owned())
            .send()
            .await
            .unwrap()
            .status()
            .as_u16()
    }

    async fn send_with_path(address: SocketAddr, body: &str, path: &str) -> u16 {
        reqwest::Client::new()
            .post(&format!("http://{}{}", address, path))
            .body(body.to_owned())
            .send()
            .await
            .unwrap()
            .status()
            .as_u16()
    }

    async fn send_bytes(address: SocketAddr, body: Vec<u8>, headers: HeaderMap) -> u16 {
        reqwest::Client::new()
            .post(&format!("http://{}/", address))
            .headers(headers)
            .body(body)
            .send()
            .await
            .unwrap()
            .status()
            .as_u16()
    }

    #[tokio::test]
    async fn http_multiline_text() {
        trace_init();

        let body = "test body\n\ntest body 2";

        let (rx, addr) = source(Encoding::default(), vec![], vec![], "http_path", "/", true).await;

        assert_eq!(200, send(addr, body).await);

        let mut events = collect_n(rx, 2).await;
        {
            let event = events.remove(0);
            let log = event.as_log();
            assert_eq!(log[log_schema().message_key()], "test body".into());
            assert!(log.get(log_schema().timestamp_key()).is_some());
            assert_eq!(log[log_schema().source_type_key()], "http".into());
            assert_eq!(log["http_path"], "/".into());
        }
        {
            let event = events.remove(0);
            let log = event.as_log();
            assert_eq!(log[log_schema().message_key()], "test body 2".into());
            assert!(log.get(log_schema().timestamp_key()).is_some());
            assert_eq!(log[log_schema().source_type_key()], "http".into());
            assert_eq!(log["http_path"], "/".into());
        }
    }

    #[tokio::test]
    async fn http_multiline_text2() {
        trace_init();

        //same as above test but with a newline at the end
        let body = "test body\n\ntest body 2\n";

        let (rx, addr) = source(Encoding::default(), vec![], vec![], "http_path", "/", true).await;

        assert_eq!(200, send(addr, body).await);

        let mut events = collect_n(rx, 2).await;
        {
            let event = events.remove(0);
            let log = event.as_log();
            assert_eq!(log[log_schema().message_key()], "test body".into());
            assert!(log.get(log_schema().timestamp_key()).is_some());
            assert_eq!(log[log_schema().source_type_key()], "http".into());
            assert_eq!(log["http_path"], "/".into());
        }
        {
            let event = events.remove(0);
            let log = event.as_log();
            assert_eq!(log[log_schema().message_key()], "test body 2".into());
            assert!(log.get(log_schema().timestamp_key()).is_some());
            assert_eq!(log[log_schema().source_type_key()], "http".into());
            assert_eq!(log["http_path"], "/".into());
        }
    }

    #[tokio::test]
    async fn http_json_parsing() {
        trace_init();

        let (rx, addr) = source(Encoding::Json, vec![], vec![], "http_path", "/", true).await;

        assert_eq!(400, send(addr, "{").await); //malformed
        assert_eq!(400, send(addr, r#"{"key"}"#).await); //key without value

        assert_eq!(200, send(addr, "{}").await); //can be one object or array of objects
        assert_eq!(200, send(addr, "[{},{},{}]").await);

        let mut events = collect_n(rx, 2).await;
        assert!(events
            .remove(1)
            .as_log()
            .get(log_schema().timestamp_key())
            .is_some());
        assert!(events
            .remove(0)
            .as_log()
            .get(log_schema().timestamp_key())
            .is_some());
    }

    #[tokio::test]
    async fn http_json_values() {
        trace_init();

        let (rx, addr) = source(Encoding::Json, vec![], vec![], "http_path", "/", true).await;

        assert_eq!(200, send(addr, r#"[{"key":"value"}]"#).await);
        assert_eq!(200, send(addr, r#"{"key2":"value2"}"#).await);

        let mut events = collect_n(rx, 2).await;
        {
            let event = events.remove(0);
            let log = event.as_log();
            assert_eq!(log[Lookup::from("key")], "value".into());
            assert!(log.get(log_schema().timestamp_key()).is_some());
            assert_eq!(log[log_schema().source_type_key()], "http".into());
            assert_eq!(log["http_path"], "/".into());
        }
        {
            let event = events.remove(0);
            let log = event.as_log();
            assert_eq!(log[Lookup::from("key2")], "value2".into());
            assert!(log.get(log_schema().timestamp_key()).is_some());
            assert_eq!(log[log_schema().source_type_key()], "http".into());
            assert_eq!(log["http_path"], "/".into());
        }
    }

    #[tokio::test]
    async fn http_json_dotted_keys() {
        trace_init();

        let (rx, addr) = source(Encoding::Json, vec![], vec![], "http_path", "/", true).await;

        assert_eq!(200, send(addr, r#"[{"dotted.key":"value"}]"#).await);
        assert_eq!(
            200,
            send(addr, r#"{"nested":{"dotted.key2":"value2"}}"#).await
        );

        let mut events = collect_n(rx, 2).await;
        {
            let event = events.remove(0);
            let log = event.as_log();
            assert_eq!(
                log.get(Lookup::from("dotted.key")).unwrap(),
                &Value::from("value")
            );
        }
        {
            let event = events.remove(0);
            let log = event.as_log();
            let mut map = BTreeMap::new();
            map.insert("dotted.key2".to_string(), Value::from("value2"));
            assert_eq!(log[Lookup::from("nested")], map.try_into().unwrap());
        }
    }

    #[tokio::test]
    async fn http_ndjson() {
        trace_init();

        let (rx, addr) = source(Encoding::Ndjson, vec![], vec![], "http_path", "/", true).await;

        assert_eq!(400, send(addr, r#"[{"key":"value"}]"#).await); //one object per line

        assert_eq!(
            200,
            send(addr, "{\"key1\":\"value1\"}\n\n{\"key2\":\"value2\"}").await
        );

        let mut events = collect_n(rx, 2).await;
        {
            let event = events.remove(0);
            let log = event.as_log();
            assert_eq!(log[Lookup::from("key1")], "value1".into());
            assert!(log.get(log_schema().timestamp_key()).is_some());
            assert_eq!(log[log_schema().source_type_key()], "http".into());
            assert_eq!(log["http_path"], "/".into());
        }
        {
            let event = events.remove(0);
            let log = event.as_log();
            assert_eq!(log[Lookup::from("key2")], "value2".into());
            assert!(log.get(log_schema().timestamp_key()).is_some());
            assert_eq!(log[log_schema().source_type_key()], "http".into());
            assert_eq!(log["http_path"], "/".into());
        }
    }

    #[tokio::test]
    async fn http_headers() {
        trace_init();

        let mut headers = HeaderMap::new();
        headers.insert("User-Agent", "test_client".parse().unwrap());
        headers.insert("Upgrade-Insecure-Requests", "false".parse().unwrap());

        let (rx, addr) = source(
            Encoding::Ndjson,
            vec![
                "User-Agent".to_string(),
                "Upgrade-Insecure-Requests".to_string(),
                "AbsentHeader".to_string(),
            ],
            vec![],
            "http_path",
            "/",
            true,
        )
        .await;

        assert_eq!(
            200,
            send_with_headers(addr, "{\"key1\":\"value1\"}", headers).await
        );

        let mut events = collect_n(rx, 1).await;
        {
            let event = events.remove(0);
            let log = event.as_log();
<<<<<<< HEAD
            assert_eq!(log[Lookup::from("key1")], "value1".into());
            assert_eq!(log[Lookup::from("User-Agent")], "test_client".into());
            assert_eq!(
                log[Lookup::from("Upgrade-Insecure-Requests")],
                "false".into()
            );
            assert_eq!(log[Lookup::from("AbsentHeader")], Value::Null);
=======
            assert_eq!(log["key1"], "value1".into());
            assert_eq!(log["User-Agent"], "test_client".into());
            assert_eq!(log["Upgrade-Insecure-Requests"], "false".into());
            assert_eq!(log["AbsentHeader"], Value::Null);
            assert_eq!(log["http_path"], "/".into());
>>>>>>> 302b79af
            assert!(log.get(log_schema().timestamp_key()).is_some());
            assert_eq!(log[log_schema().source_type_key()], "http".into());
        }
    }

    #[tokio::test]
    async fn http_query() {
        trace_init();
        let (rx, addr) = source(
            Encoding::Ndjson,
            vec![],
            vec![
                "source".to_string(),
                "region".to_string(),
                "absent".to_string(),
            ],
            "http_path",
            "/",
            true,
        )
        .await;

        assert_eq!(
            200,
            send_with_query(addr, "{\"key1\":\"value1\"}", "source=staging&region=gb").await
        );

        let mut events = collect_n(rx, 1).await;
        {
            let event = events.remove(0);
            let log = event.as_log();
<<<<<<< HEAD
            assert_eq!(log[Lookup::from("key1")], "value1".into());
            assert_eq!(log[Lookup::from("source")], "staging".into());
            assert_eq!(log[Lookup::from("region")], "gb".into());
            assert_eq!(log[Lookup::from("absent")], Value::Null);
=======
            assert_eq!(log["key1"], "value1".into());
            assert_eq!(log["source"], "staging".into());
            assert_eq!(log["region"], "gb".into());
            assert_eq!(log["absent"], Value::Null);
            assert_eq!(log["http_path"], "/".into());
>>>>>>> 302b79af
            assert!(log.get(log_schema().timestamp_key()).is_some());
            assert_eq!(log[log_schema().source_type_key()], "http".into());
        }
    }

    #[tokio::test]
    async fn http_gzip_deflate() {
        trace_init();

        let body = "test body";

        let mut encoder = GzEncoder::new(Vec::new(), Compression::default());
        encoder.write_all(body.as_bytes()).unwrap();
        let body = encoder.finish().unwrap();

        let mut encoder = DeflateEncoder::new(Vec::new(), Compression::default());
        encoder.write_all(body.as_slice()).unwrap();
        let body = encoder.finish().unwrap();

        let mut headers = HeaderMap::new();
        headers.insert("Content-Encoding", "gzip, deflate".parse().unwrap());

        let (rx, addr) = source(Encoding::default(), vec![], vec![], "http_path", "/", true).await;

        assert_eq!(200, send_bytes(addr, body, headers).await);

        let mut events = collect_n(rx, 1).await;
        {
            let event = events.remove(0);
            let log = event.as_log();
            assert_eq!(log[log_schema().message_key()], "test body".into());
            assert!(log.get(log_schema().timestamp_key()).is_some());
            assert_eq!(log[log_schema().source_type_key()], "http".into());
            assert_eq!(log["http_path"], "/".into());
        }
    }

    #[tokio::test]
    async fn http_path() {
        trace_init();
        let (rx, addr) = source(
            Encoding::Ndjson,
            vec![],
            vec![],
            "vector_http_path",
            "/event/path",
            true,
        )
        .await;

        assert_eq!(
            200,
            send_with_path(addr, "{\"key1\":\"value1\"}", "/event/path").await
        );

        let mut events = collect_n(rx, 1).await;
        {
            let event = events.remove(0);
            let log = event.as_log();
            assert_eq!(log["key1"], "value1".into());
            assert_eq!(log["vector_http_path"], "/event/path".into());
            assert!(log.get(log_schema().timestamp_key()).is_some());
            assert_eq!(log[log_schema().source_type_key()], "http".into());
        }
    }

    #[tokio::test]
    async fn http_path_no_restriction() {
        trace_init();
        let (rx, addr) = source(
            Encoding::Ndjson,
            vec![],
            vec![],
            "vector_http_path",
            "/event",
            false,
        )
        .await;

        assert_eq!(
            200,
            send_with_path(addr, "{\"key1\":\"value1\"}", "/event/path1").await
        );
        assert_eq!(
            200,
            send_with_path(addr, "{\"key2\":\"value2\"}", "/event/path2").await
        );

        let mut events = collect_n(rx, 2).await;
        {
            let event = events.remove(0);
            let log = event.as_log();
            assert_eq!(log["key1"], "value1".into());
            assert_eq!(log["vector_http_path"], "/event/path1".into());
            assert!(log.get(log_schema().timestamp_key()).is_some());
            assert_eq!(log[log_schema().source_type_key()], "http".into());
        }
        {
            let event = events.remove(0);
            let log = event.as_log();
            assert_eq!(log["key2"], "value2".into());
            assert_eq!(log["vector_http_path"], "/event/path2".into());
            assert!(log.get(log_schema().timestamp_key()).is_some());
            assert_eq!(log[log_schema().source_type_key()], "http".into());
        }
    }

    #[tokio::test]
    async fn http_wrong_path() {
        trace_init();
        let (_rx, addr) = source(
            Encoding::Ndjson,
            vec![],
            vec![],
            "vector_http_path",
            "/",
            true,
        )
        .await;

        assert_eq!(
            404,
            send_with_path(addr, "{\"key1\":\"value1\"}", "/event/path").await
        );
    }
}<|MERGE_RESOLUTION|>--- conflicted
+++ resolved
@@ -12,12 +12,8 @@
     tls::TlsConfig,
     Pipeline,
 };
-<<<<<<< HEAD
 use bytes::{Bytes, BytesMut};
 use codec::BytesDelimitedCodec;
-=======
-use bytes::Bytes;
->>>>>>> 302b79af
 use serde::{Deserialize, Serialize};
 use std::{collections::HashMap, net::SocketAddr};
 
@@ -171,7 +167,13 @@
     events
 }
 
-<<<<<<< HEAD
+/*
+
+TODO:
+These were changed in the lookup PR and moved out from under us.
+Check what changes were made in the lookup PR and apply them to the new positon.
+
+
 fn body_to_lines(buf: Bytes) -> impl Iterator<Item = Result<Bytes, ErrorMessage>> {
     let mut body = BytesMut::new();
     body.extend_from_slice(&buf);
@@ -238,8 +240,8 @@
     ErrorMessage::new(StatusCode::BAD_REQUEST, format!("Bad JSON: {}", s))
 }
 
-=======
->>>>>>> 302b79af
+*/
+
 #[cfg(test)]
 mod tests {
     use super::{Encoding, SimpleHttpConfig};
@@ -568,7 +570,6 @@
         {
             let event = events.remove(0);
             let log = event.as_log();
-<<<<<<< HEAD
             assert_eq!(log[Lookup::from("key1")], "value1".into());
             assert_eq!(log[Lookup::from("User-Agent")], "test_client".into());
             assert_eq!(
@@ -576,13 +577,7 @@
                 "false".into()
             );
             assert_eq!(log[Lookup::from("AbsentHeader")], Value::Null);
-=======
-            assert_eq!(log["key1"], "value1".into());
-            assert_eq!(log["User-Agent"], "test_client".into());
-            assert_eq!(log["Upgrade-Insecure-Requests"], "false".into());
-            assert_eq!(log["AbsentHeader"], Value::Null);
-            assert_eq!(log["http_path"], "/".into());
->>>>>>> 302b79af
+            assert_eq!(log[Lookup::from("http_path")], "/".into());
             assert!(log.get(log_schema().timestamp_key()).is_some());
             assert_eq!(log[log_schema().source_type_key()], "http".into());
         }
@@ -614,18 +609,11 @@
         {
             let event = events.remove(0);
             let log = event.as_log();
-<<<<<<< HEAD
             assert_eq!(log[Lookup::from("key1")], "value1".into());
             assert_eq!(log[Lookup::from("source")], "staging".into());
             assert_eq!(log[Lookup::from("region")], "gb".into());
             assert_eq!(log[Lookup::from("absent")], Value::Null);
-=======
-            assert_eq!(log["key1"], "value1".into());
-            assert_eq!(log["source"], "staging".into());
-            assert_eq!(log["region"], "gb".into());
-            assert_eq!(log["absent"], Value::Null);
-            assert_eq!(log["http_path"], "/".into());
->>>>>>> 302b79af
+            assert_eq!(log[Lookup::from("http_path")], "/".into());
             assert!(log.get(log_schema().timestamp_key()).is_some());
             assert_eq!(log[log_schema().source_type_key()], "http".into());
         }
